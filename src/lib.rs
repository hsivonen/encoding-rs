--- conflicted
+++ resolved
@@ -11,11 +11,7 @@
     feature = "cargo-clippy",
     allow(doc_markdown, inline_always, new_ret_no_self)
 )]
-<<<<<<< HEAD
-#![doc(html_root_url = "https://docs.rs/encoding_rs/0.8.6")]
-=======
 #![doc(html_root_url = "https://docs.rs/encoding_rs/0.8.10")]
->>>>>>> 3410c189
 
 //! encoding_rs is a Gecko-oriented Free Software / Open Source implementation
 //! of the [Encoding Standard](https://encoding.spec.whatwg.org/) in Rust.
@@ -666,14 +662,7 @@
 //! See the section [_UTF-16LE, UTF-16BE and Unicode Encoding Schemes_](#utf-16le-utf-16be-and-unicode-encoding-schemes)
 //! for discussion about the UTF-16 family.
 
-<<<<<<< HEAD
 #![cfg_attr(feature = "simd-accel", feature(stdsimd, core_intrinsics))]
-=======
-#![cfg_attr(
-    feature = "simd-accel",
-    feature(platform_intrinsics, core_intrinsics)
-)]
->>>>>>> 3410c189
 
 #[macro_use]
 extern crate cfg_if;
@@ -686,12 +675,9 @@
         all(target_endian = "little", target_feature = "neon")
     )
 ))]
-<<<<<<< HEAD
+
 #[macro_use(shuffle)]
 extern crate packed_simd;
-=======
-extern crate simd;
->>>>>>> 3410c189
 
 #[cfg(feature = "serde")]
 extern crate serde;
